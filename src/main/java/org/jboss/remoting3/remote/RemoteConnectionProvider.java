/*
 * JBoss, Home of Professional Open Source.
 * Copyright 2011, Red Hat, Inc., and individual contributors
 * as indicated by the @author tags. See the copyright.txt file in the
 * distribution for a full listing of individual contributors.
 *
 * This is free software; you can redistribute it and/or modify it
 * under the terms of the GNU Lesser General Public License as
 * published by the Free Software Foundation; either version 2.1 of
 * the License, or (at your option) any later version.
 *
 * This software is distributed in the hope that it will be useful,
 * but WITHOUT ANY WARRANTY; without even the implied warranty of
 * MERCHANTABILITY or FITNESS FOR A PARTICULAR PURPOSE. See the GNU
 * Lesser General Public License for more details.
 *
 * You should have received a copy of the GNU Lesser General Public
 * License along with this software; if not, write to the Free
 * Software Foundation, Inc., 51 Franklin St, Fifth Floor, Boston, MA
 * 02110-1301 USA, or see the FSF site: http://www.fsf.org.
 */

package org.jboss.remoting3.remote;

import static org.jboss.remoting3.remote.RemoteLogger.log;

import java.io.IOException;
import java.lang.management.ManagementFactory;
import java.net.InetSocketAddress;
import java.net.SocketAddress;
import java.nio.ByteBuffer;
import java.security.AccessControlContext;
import java.security.AccessController;
import java.security.GeneralSecurityException;
import java.util.Collection;
import java.util.Collections;
import java.util.HashSet;

import javax.management.MBeanServer;
import javax.management.ObjectName;
import javax.security.auth.callback.CallbackHandler;

import java.util.Set;
import java.util.concurrent.Executor;
import org.jboss.remoting3.CloseHandler;
import org.jboss.remoting3.security.ServerAuthenticationProvider;
import org.jboss.remoting3.spi.AbstractHandleableCloseable;
import org.jboss.remoting3.spi.ConnectionHandlerFactory;
import org.jboss.remoting3.spi.ConnectionProvider;
import org.jboss.remoting3.spi.ConnectionProviderContext;
import org.jboss.remoting3.spi.NetworkServerProvider;
import org.xnio.BufferAllocator;
import org.xnio.Buffers;
import org.xnio.ByteBufferSlicePool;
import org.xnio.Cancellable;
import org.xnio.ChannelListener;
import org.xnio.FutureResult;
import org.xnio.IoFuture;
import org.xnio.IoUtils;
import org.xnio.OptionMap;
import org.xnio.Options;
import org.xnio.Pool;
import org.xnio.Result;
import org.xnio.Xnio;
import org.xnio.XnioWorker;
import org.xnio.channels.AcceptingChannel;
import org.xnio.channels.ConnectedSslStreamChannel;
import org.xnio.channels.ConnectedStreamChannel;
import org.xnio.channels.FramedMessageChannel;
import org.xnio.ssl.XnioSsl;

/**
 * @author <a href="mailto:david.lloyd@redhat.com">David M. Lloyd</a>
 */
class RemoteConnectionProvider extends AbstractHandleableCloseable<ConnectionProvider> implements ConnectionProvider {

    static final boolean USE_POOLING;
    static final boolean LEAK_DEBUGGING;

    static {
        boolean usePooling = true;
        boolean leakDebugging = false;
        try {
            usePooling = Boolean.parseBoolean(System.getProperty("jboss.remoting.pooled-buffers", "true"));
            leakDebugging = Boolean.parseBoolean(System.getProperty("jboss.remoting.debug-buffer-leaks", "false"));
        } catch (Throwable ignored) {}
        USE_POOLING = usePooling;
        LEAK_DEBUGGING = leakDebugging;
    }

    static final Pool<ByteBuffer> GLOBAL_POOL = new ByteBufferSlicePool(BufferAllocator.DIRECT_BYTE_BUFFER_ALLOCATOR, 8192, 2048 * 1024);

    private final ProviderInterface providerInterface = new ProviderInterface();
    private final Xnio xnio;
    private final XnioWorker xnioWorker;
    private final ConnectionProviderContext connectionProviderContext;
    private final boolean sslEnabled;
    private final Collection<Cancellable> pendingInboundConnections = Collections.synchronizedSet(new HashSet<Cancellable>());
    private final Set<RemoteConnectionHandler> handlers = Collections.synchronizedSet(new HashSet<RemoteConnectionHandler>());
    private final MBeanServer server;
    private final ObjectName objectName;

    RemoteConnectionProvider(final OptionMap optionMap, final ConnectionProviderContext connectionProviderContext) throws IOException {
        super(connectionProviderContext.getExecutor());
        xnio = connectionProviderContext.getXnio();
        sslEnabled = optionMap.get(Options.SSL_ENABLED, true);
        xnioWorker = connectionProviderContext.getXnioWorker();
        this.connectionProviderContext = connectionProviderContext;
        MBeanServer server = null;
        ObjectName objectName = null;
        try {
            server = ManagementFactory.getPlatformMBeanServer();
            objectName = new ObjectName("jboss.remoting.handler", "name", connectionProviderContext.getEndpoint().getName() + "-" + hashCode());
            server.registerMBean(new RemoteConnectionProviderMXBean() {
                public void dumpConnectionState() {
                    doDumpConnectionState();
                }

                public String dumpConnectionStateToString() {
                    return doGetConnectionState();
                }
            }, objectName);
        } catch (Exception e) {
            // ignore
        }
        this.server = server;
        this.objectName = objectName;
    }

    private void doDumpConnectionState() {
        final StringBuilder b = new StringBuilder();
        doGetConnectionState(b);
        RemoteLogger.log.info(b);
    }

    private void doGetConnectionState(final StringBuilder b) {
        b.append("Connection state for ").append(this).append(':').append('\n');
        synchronized (handlers) {
            for (RemoteConnectionHandler handler : handlers) {
                handler.dumpState(b);
            }
        }
    }

    private String doGetConnectionState() {
        final StringBuilder b = new StringBuilder();
        doGetConnectionState(b);
        return b.toString();
    }

    public Cancellable connect(final SocketAddress bindAddress, final SocketAddress destination, final OptionMap connectOptions, final Result<ConnectionHandlerFactory> result, final CallbackHandler callbackHandler, XnioSsl xnioSsl) throws IllegalArgumentException {
        if (! isOpen()) {
            throw new IllegalStateException("Connection provider is closed");
        }
        if (destination == null) {
            throw new IllegalArgumentException("destination address may not be null");
        }
        if (bindAddress != null && bindAddress.getClass() != destination.getClass()) {
            throw new IllegalArgumentException("bind and destination addresses must be of the same type");
        }
        log.tracef("Attempting to connect to \"%s\" with options %s", destination, connectOptions);
        // cancellable that will be returned by this method
<<<<<<< HEAD
        final FutureResult<ConnectionHandlerFactory> cancellableResult = new FutureResult<ConnectionHandlerFactory>(getXnioWorker());
        cancellableResult.addCancelHandler(new Cancellable() {
            @Override
            public Cancellable cancel() {
                cancellableResult.setCancelled();
                return this;
            }
        });
=======
        // do not dispatch to a thread pool, in case the worker or endpoint was shut down in the meantime
        final FutureResult<ConnectionHandlerFactory> cancellableResult = new FutureResult<ConnectionHandlerFactory>();
>>>>>>> 374b371f
        final IoFuture<ConnectionHandlerFactory> returnedFuture = cancellableResult.getIoFuture();
        returnedFuture.addNotifier(IoUtils.<ConnectionHandlerFactory>resultNotifier(), result);
        final boolean sslCapable = sslEnabled;
        final boolean useSsl = sslCapable && connectOptions.get(Options.SSL_ENABLED, true) && !connectOptions.get(Options.SECURE, false);
        final AccessControlContext accessControlContext = AccessController.getContext();
        final ChannelListener<ConnectedStreamChannel> openListener = new ChannelListener<ConnectedStreamChannel>() {
            public void handleEvent(final ConnectedStreamChannel channel) {
                try {
                    channel.setOption(Options.TCP_NODELAY, Boolean.TRUE);
                } catch (IOException e) {
                    // ignore
                }
                Pool<ByteBuffer> messageBufferPool = USE_POOLING ? GLOBAL_POOL : Buffers.allocatedBufferPool(BufferAllocator.BYTE_BUFFER_ALLOCATOR, 8192);
                if (LEAK_DEBUGGING) messageBufferPool = new DebuggingBufferPool(messageBufferPool);
                final FramedMessageChannel messageChannel = new FramedMessageChannel(channel, ByteBuffer.allocate(8192 + 4), ByteBuffer.allocate(8192 + 4));
                final RemoteConnection remoteConnection = new RemoteConnection(messageBufferPool, channel, messageChannel, connectOptions, RemoteConnectionProvider.this);
                cancellableResult.addCancelHandler(new Cancellable() {
                    @Override
                    public Cancellable cancel() {
                        if (cancellableResult.setCancelled()) {
                            RemoteConnectionHandler.sendCloseRequestBody(remoteConnection);
                            remoteConnection.handlePreAuthCloseRequest();
                        }
                        return this;
                    }
                });
                remoteConnection.setResult(cancellableResult);
                messageChannel.getWriteSetter().set(remoteConnection.getWriteListener());
                final ClientConnectionOpenListener openListener = new ClientConnectionOpenListener(remoteConnection, connectionProviderContext, callbackHandler, accessControlContext , connectOptions);
                openListener.handleEvent(messageChannel);
            }
        };
        final IoFuture<? extends ConnectedStreamChannel> future;
        if (useSsl && destination instanceof InetSocketAddress) {
            if (xnioSsl == null) {
                try {
                    xnioSsl = xnio.getSslProvider(connectOptions);
                } catch (GeneralSecurityException e) {
                    result.setException(sslConfigFailure(e));
                    return IoUtils.nullCancellable();
                }
            }
            future = createSslConnection(bindAddress, (InetSocketAddress) destination, connectOptions, xnioSsl, openListener);
        } else {
            future = createConnection(bindAddress, destination, connectOptions, openListener);
        }
        cancellableResult.addCancelHandler(future);
        pendingInboundConnections.add(returnedFuture);
        // if the connection fails, we need to propagate that
        future.addNotifier(new IoFuture.HandlingNotifier<ConnectedStreamChannel, FutureResult<ConnectionHandlerFactory>>() {
            public void handleFailed(final IOException exception, final FutureResult<ConnectionHandlerFactory> attachment) {
                attachment.setException(exception);
            }

            public void handleCancelled(final FutureResult<ConnectionHandlerFactory> attachment) {
                attachment.setCancelled();
            }
        }, cancellableResult);
        returnedFuture.addNotifier(new IoFuture.HandlingNotifier<ConnectionHandlerFactory, IoFuture<ConnectionHandlerFactory>>() {
            public void handleCancelled(IoFuture<ConnectionHandlerFactory> attachment) {
                pendingInboundConnections.remove(attachment);
                future.cancel();
            }

            public void handleFailed(final IOException exception, IoFuture<ConnectionHandlerFactory> attachment) {
                pendingInboundConnections.remove(attachment);
            }

            public void handleDone(final ConnectionHandlerFactory data, IoFuture<ConnectionHandlerFactory> attachment) {
                pendingInboundConnections.remove(attachment);
            }
        }, returnedFuture);
        return returnedFuture;
    }

    protected IoFuture<ConnectedStreamChannel> createConnection(final SocketAddress bindAddress, final SocketAddress destination, final OptionMap connectOptions, final ChannelListener<ConnectedStreamChannel> openListener) {
        return bindAddress == null ? xnioWorker.connectStream(destination, openListener, connectOptions) : xnioWorker.connectStream(bindAddress, destination, openListener, null, connectOptions);
    }

    protected IoFuture<ConnectedSslStreamChannel> createSslConnection(final SocketAddress bindAddress, final InetSocketAddress destination, final OptionMap connectOptions, final XnioSsl xnioSsl, final ChannelListener<ConnectedStreamChannel> openListener) {
        return bindAddress == null ? xnioSsl.connectSsl(xnioWorker, destination, openListener, connectOptions) : xnioSsl.connectSsl(xnioWorker, (InetSocketAddress) bindAddress, destination, openListener, connectOptions);
    }

    public Object getProviderInterface() {
        return providerInterface;
    }

    protected void closeAction() {
        try {
            final Cancellable[] cancellables;
            synchronized (pendingInboundConnections) {
                cancellables = pendingInboundConnections.toArray(new Cancellable[pendingInboundConnections.size()]);
                pendingInboundConnections.clear();
            }
            for (Cancellable pendingConnection: cancellables) {
                pendingConnection.cancel();
            }
            closeComplete();
        } finally {
            if (server != null && objectName != null) {
                try {
                    server.unregisterMBean(objectName);
                } catch (Throwable ignored) {
                }
            }
        }
    }

    void addConnectionHandler(final RemoteConnectionHandler connectionHandler) {
        handlers.add(connectionHandler);
    }

    void removeConnectionHandler(final RemoteConnectionHandler connectionHandler) {
        handlers.remove(connectionHandler);
    }

    final class ProviderInterface implements NetworkServerProvider {

        public AcceptingChannel<? extends ConnectedStreamChannel> createServer(final SocketAddress bindAddress, final OptionMap optionMap, final ServerAuthenticationProvider authenticationProvider, XnioSsl xnioSsl) throws IOException {
            final AccessControlContext accessControlContext = AccessController.getContext();
            final boolean sslCapable = sslEnabled;
            final AcceptListener acceptListener = new AcceptListener(optionMap, authenticationProvider, accessControlContext);
            final AcceptingChannel<? extends ConnectedStreamChannel> result;
            if (sslCapable && optionMap.get(Options.SSL_ENABLED, true)) {
                if (xnioSsl == null) {
                    try {
                        xnioSsl = xnio.getSslProvider(optionMap);
                    } catch (GeneralSecurityException e) {
                        throw sslConfigFailure(e);
                    }
                }
                result = xnioSsl.createSslTcpServer(xnioWorker, (InetSocketAddress) bindAddress, acceptListener, optionMap);
            } else {
                result = xnioWorker.createStreamServer(bindAddress, acceptListener, optionMap);
            }
            addCloseHandler(new CloseHandler<ConnectionProvider>() {
                public void handleClose(final ConnectionProvider closed, final IOException exception) {
                    IoUtils.safeClose(result);
                }
            });
            result.resumeAccepts();
            return result;
        }
    }

    protected Executor getExecutor() {
        return super.getExecutor();
    }

    private static IOException sslConfigFailure(final GeneralSecurityException e) {
        return new IOException("Failed to configure SSL", e);
    }

    private final class AcceptListener implements ChannelListener<AcceptingChannel<? extends ConnectedStreamChannel>> {

        private final OptionMap serverOptionMap;
        private final ServerAuthenticationProvider serverAuthenticationProvider;
        private final AccessControlContext accessControlContext;
        private final Pool<ByteBuffer> messageBufferPool;

        AcceptListener(final OptionMap serverOptionMap, final ServerAuthenticationProvider serverAuthenticationProvider, final AccessControlContext accessControlContext) {
            this.serverOptionMap = serverOptionMap;
            this.serverAuthenticationProvider = serverAuthenticationProvider;
            this.accessControlContext = accessControlContext;
            Pool<ByteBuffer> pool = USE_POOLING ? GLOBAL_POOL : Buffers.allocatedBufferPool(BufferAllocator.BYTE_BUFFER_ALLOCATOR, 8192);
            messageBufferPool = LEAK_DEBUGGING ? new DebuggingBufferPool(pool) : pool;
        }

        public void handleEvent(final AcceptingChannel<? extends ConnectedStreamChannel> channel) {
            final ConnectedStreamChannel accepted;
            try {
                accepted = channel.accept();
                if (accepted == null) {
                    return;
                }
            } catch (IOException e) {
                log.failedToAccept(e);
                return;
            }
            try {
                accepted.setOption(Options.TCP_NODELAY, Boolean.TRUE);
            } catch (IOException e) {
                // ignore
            }

            final FramedMessageChannel messageChannel = new FramedMessageChannel(accepted, ByteBuffer.allocate(8192 + 4), ByteBuffer.allocate(8192 + 4));
            final RemoteConnection connection = new RemoteConnection(messageBufferPool, accepted, messageChannel, serverOptionMap, RemoteConnectionProvider.this);
            final ServerConnectionOpenListener openListener = new ServerConnectionOpenListener(connection, connectionProviderContext, serverAuthenticationProvider, serverOptionMap, accessControlContext);
            messageChannel.getWriteSetter().set(connection.getWriteListener());
            RemoteLogger.log.tracef("Accepted connection from %s to %s", accepted.getPeerAddress(), accepted.getLocalAddress());
            openListener.handleEvent(messageChannel);
        }
    }

    public String toString() {
        return String.format("Remoting remote connection provider %x for %s", Integer.valueOf(hashCode()), connectionProviderContext.getEndpoint());
    }

    protected XnioWorker getXnioWorker() {
        return xnioWorker;
    }

    public ConnectionProviderContext getConnectionProviderContext() {
        return connectionProviderContext;
    }
}<|MERGE_RESOLUTION|>--- conflicted
+++ resolved
@@ -160,19 +160,8 @@
         }
         log.tracef("Attempting to connect to \"%s\" with options %s", destination, connectOptions);
         // cancellable that will be returned by this method
-<<<<<<< HEAD
-        final FutureResult<ConnectionHandlerFactory> cancellableResult = new FutureResult<ConnectionHandlerFactory>(getXnioWorker());
-        cancellableResult.addCancelHandler(new Cancellable() {
-            @Override
-            public Cancellable cancel() {
-                cancellableResult.setCancelled();
-                return this;
-            }
-        });
-=======
         // do not dispatch to a thread pool, in case the worker or endpoint was shut down in the meantime
         final FutureResult<ConnectionHandlerFactory> cancellableResult = new FutureResult<ConnectionHandlerFactory>();
->>>>>>> 374b371f
         final IoFuture<ConnectionHandlerFactory> returnedFuture = cancellableResult.getIoFuture();
         returnedFuture.addNotifier(IoUtils.<ConnectionHandlerFactory>resultNotifier(), result);
         final boolean sslCapable = sslEnabled;
